--- conflicted
+++ resolved
@@ -26,12 +26,8 @@
 panic-rtt-core = {version="0.1.0", optional=true}
 
 [dev-dependencies]
-<<<<<<< HEAD
 embedded-hal-mock = "0.10.0"
-=======
-embedded-hal-mock = "0.7.1"
-linux-embedded-hal = "0.3.2"
->>>>>>> 248fa788
+linux-embedded-hal = "0.4.0"
 
 [features]
 default = []
